import { faker } from '@faker-js/faker';

function baseCreateAlerts({
  userName = 'user-1',
  hostName = 'host-1',
  space = 'default',
}: {
  userName?: string;
  hostName?: string;
  space?: string;
} = {}) {
  const risk_score = faker.number.int({ min: 0, max: 100 });
  const severity = ['low', 'medium', 'high', 'critical'][faker.number.int({ min: 0, max: 3 })];
  return {
    'host.name': hostName,
    'user.name': userName,
    'kibana.alert.start': '2023-04-11T20:18:15.816Z',
    'kibana.alert.last_detected': '2023-04-11T20:18:15.816Z',
    'kibana.version': '8.7.0',
    'kibana.alert.rule.parameters': {
      description: '2',
      risk_score,
      severity,
      license: '',
      author: [],
      false_positives: [],
      from: 'now-360s',
      rule_id: faker.string.uuid(),
      max_signals: 100,
      risk_score_mapping: [],
      severity_mapping: [],
      threat: [],
      to: 'now',
      references: [],
      version: 3,
      exceptions_list: [],
      immutable: false,
      related_integrations: [],
      required_fields: [],
      setup: '',
      type: 'query',
      language: 'kuery',
      index: ['my*'],
      query: '*',
      filters: [],
    },
    'kibana.alert.rule.category': 'Custom Query Rule',
    'kibana.alert.rule.consumer': 'siem',
    'kibana.alert.rule.execution.uuid': faker.string.uuid(),
    'kibana.alert.rule.name': 'Alert created by documents-generator',
    'kibana.alert.rule.producer': 'siem',
    'kibana.alert.rule.rule_type_id': 'siem.queryRule',
    'kibana.alert.rule.uuid': faker.string.uuid(),
    'kibana.space_ids': [space],
    'kibana.alert.rule.tags': [],
    '@timestamp': Date.now(),
    'event.kind': 'signal',
    'kibana.alert.original_time': '2023-04-11T20:17:14.851Z',
    'kibana.alert.ancestors': [
      {
        id: '8TD3cYcB1hicTK_CdP--',
        type: 'event',
        index: 'my-index',
        depth: 0,
      },
    ],
    'kibana.alert.status': 'active',
    'kibana.alert.workflow_status': 'open',
    'kibana.alert.depth': 1,
    'kibana.alert.reason': 'event on ' + hostName + ' created alert with severity ' + severity,
    'kibana.alert.severity': severity,
    'kibana.alert.risk_score': risk_score,
    'kibana.alert.rule.actions': [],
    'kibana.alert.rule.author': [],
    'kibana.alert.rule.created_at': '2023-04-11T20:15:52.473Z',
    'kibana.alert.rule.created_by': 'elastic',
    'kibana.alert.rule.description': '2',
    'kibana.alert.rule.enabled': true,
    'kibana.alert.rule.exceptions_list': [],
    'kibana.alert.rule.false_positives': [],
    'kibana.alert.rule.from': 'now-360s',
    'kibana.alert.rule.immutable': false,
    'kibana.alert.rule.interval': '5m',
    'kibana.alert.rule.indices': ['my*'],
    'kibana.alert.rule.license': '',
    'kibana.alert.rule.max_signals': 100,
    'kibana.alert.rule.references': [],
    'kibana.alert.rule.risk_score_mapping': [],
    'kibana.alert.rule.rule_id': 'cc066b08-b4d2-4e74-81cb-3cda5aaa612d',
    'kibana.alert.rule.severity_mapping': [],
    'kibana.alert.rule.threat': [],
    'kibana.alert.rule.to': 'now',
    'kibana.alert.rule.type': 'query',
    'kibana.alert.rule.updated_at': '2023-04-11T20:18:11.024Z',
    'kibana.alert.rule.updated_by': 'elastic',
    'kibana.alert.rule.version': 3,
    'kibana.alert.rule.meta.from': '1m',
    'kibana.alert.rule.meta.kibana_siem_app_url': 'http://localhost:5601/app/security',
<<<<<<< HEAD
    'kibana.alert.rule.risk_score': 21,
    'kibana.alert.rule.severity': 'low',
=======
    'kibana.alert.rule.risk_score': risk_score,
    'kibana.alert.rule.severity': severity,
>>>>>>> bcfdef4f
    'kibana.alert.uuid': faker.string.uuid(),
  };
}

export type BaseCreateAlertsReturnType = ReturnType<typeof baseCreateAlerts>;

export default function createAlerts<O extends object>(
  override: O,
  {
    userName,
    hostName,
    space,
  }: {
    userName?: string;
    hostName?: string;
    space?: string;
  } = {}
): O & BaseCreateAlertsReturnType {
  return { ...baseCreateAlerts({ userName, hostName, space }), ...override };
}<|MERGE_RESOLUTION|>--- conflicted
+++ resolved
@@ -96,13 +96,8 @@
     'kibana.alert.rule.version': 3,
     'kibana.alert.rule.meta.from': '1m',
     'kibana.alert.rule.meta.kibana_siem_app_url': 'http://localhost:5601/app/security',
-<<<<<<< HEAD
-    'kibana.alert.rule.risk_score': 21,
-    'kibana.alert.rule.severity': 'low',
-=======
     'kibana.alert.rule.risk_score': risk_score,
     'kibana.alert.rule.severity': severity,
->>>>>>> bcfdef4f
     'kibana.alert.uuid': faker.string.uuid(),
   };
 }
