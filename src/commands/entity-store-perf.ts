import { faker } from '@faker-js/faker';
import fs from 'fs';
import cliProgress from 'cli-progress';
import { getEsClient, getFileLineCount } from './utils/index';
import readline from 'readline';
import {
  initEntityEngineForEntityTypes,
  deleteEngines,
} from '../utils/kibana_api';
import { get } from 'lodash-es';
<<<<<<< HEAD
import { getConfig } from '../get_config';
const esClient = getEsClient();
const config = getConfig();

interface EntityFields {
  id: string;
  name: string;
  type: string;
  sub_type: string;
  address: string;
}
=======
import { dirname } from 'path';
import { fileURLToPath } from 'url';
>>>>>>> 769602d2

interface HostFields {
  entity: EntityFields;
  host: {
    hostname?: string;
    domain?: string;
    ip?: string[];
    name: string;
    id?: string;
    type?: string;
    mac?: string[];
    architecture?: string[];
  };
}

interface UserFields {
  entity: EntityFields;
  user: {
    full_name?: string[];
    domain?: string;
    roles?: string[];
    name: string;
    id?: string;
    email?: string[];
    hash?: string[];
  };
}

let stop = false;

process.on('SIGINT', () => {
  console.log('Caught interrupt signal (Ctrl + C), stopping...');
  stop = true;
});

const generateIpAddresses = (startIndex: number, count: number) => {
  const ips = [];
  for (let i = 0; i < count; i++) {
    ips.push(`192.168.1.${startIndex + i}`);
  }
  return ips;
};

const generateMacAddresses = (startIndex: number, count: number) => {
  const macs = [];
  for (let i = 0; i < count; i++) {
    const macPart = (startIndex + i)
      .toString(16)
      .padStart(12, '0')
      .match(/.{1,2}/g)
      ?.join(':');
    macs.push(macPart ? macPart : '00:00:00:00:00:00');
  }
  return macs;
};

interface GeneratorOptions {
  entityIndex: number;
  valueStartIndex: number;
  fieldLength: number;
  idPrefix: string;
}

const getLogsPerEntity = (filePath: string) => {
  return new Promise<number>((resolve, reject) => {
    let idField: string | undefined;
    let idValue: string | undefined;
    let count: number = 0;
    let resolved = false;
    const readStream = fs.createReadStream(filePath);

    const rl = readline.createInterface({
      input: readStream,
      crlfDelay: Infinity,
    });

    rl.on('line', (line) => {
      const doc = JSON.parse(line);
      if (!idField) {
        if (doc.host) {
          idField = 'host.name';
          idValue = doc.host.name;
        } else {
          idField = 'user.name';
          idValue = doc.user.name;
        }
      }

      const docId = get(doc, idField);
      if (docId !== idValue && !resolved) {
        resolved = true;
        rl.close();
        resolve(count);
      } else {
        count++;
      }
    });

    rl.on('error', (err) => {
      reject(err);
    });
  });
};

const generateHostFields = ({
  entityIndex,
  valueStartIndex,
  fieldLength,
  idPrefix,
}: GeneratorOptions): HostFields => {
  const id = `${idPrefix}-host-${entityIndex}`;
  return {
    entity: {
      id: id,
      name: id,
      type: 'host',
      sub_type: 'aws_ec2_instance',
      address: `example.${idPrefix}.com`,
    },
    host: {
      id: id,
      name: id,
      hostname: `${id}.example.${idPrefix}.com`,
      domain: `example.${idPrefix}.com`,
      ip: generateIpAddresses(valueStartIndex, fieldLength),
      mac: generateMacAddresses(valueStartIndex, fieldLength),
      type: 'server',
      architecture: ['x86_64'],
    },
  };
};

// eslint-disable-next-line @typescript-eslint/no-explicit-any
const changeHostName = (doc: Record<string, any>, addition: string) => {
  const newName = `${doc.host.hostname}-${addition}`;
  doc.host.hostname = newName;
  doc.host.name = newName;
  doc.host.id = newName;
  return doc;
};

// eslint-disable-next-line @typescript-eslint/no-explicit-any
const changeUserName = (doc: Record<string, any>, addition: string) => {
  const newName = `${doc.user.name}-${addition}`;
  doc.user.name = newName;
  doc.user.id = newName;
  return doc;
};

const generateUserFields = ({
  idPrefix,
  entityIndex,
}: GeneratorOptions): UserFields => {
  const id = `${idPrefix}-user-${entityIndex}`;
  return {
    entity: {
      id: id,
      name: id,
      type: 'user',
      sub_type: 'aws_iam_user',
      address: `example.${idPrefix}.com`,
    },
    user: {
      id: id,
      name: id,
      full_name: [`User ${idPrefix} ${entityIndex}`],
      domain: `example.${idPrefix}.com`,
      roles: ['admin'],
      email: [`${id}.example.${idPrefix}.com`],
    },
  };
};

const FIELD_LENGTH = 2;
const directoryName = dirname(fileURLToPath(import.meta.url));
const DATA_DIRECTORY = directoryName + '/../../data/entity_store_perf_data';
const LOGS_DIRECTORY = directoryName + '/../../logs';

const getFilePath = (name: string) => {
  return `${DATA_DIRECTORY}/${name}${name.endsWith('.jsonl') ? '' : '.jsonl'}`;
};

export const listPerfDataFiles = () => fs.readdirSync(DATA_DIRECTORY);

const deleteAllEntities = async () => {
  const esClient = getEsClient();
  const res = await esClient.deleteByQuery({
    index: '.entities.v1.latest*',
    body: {
      query: {
        match_all: {},
      },
    },
  });

  return res;
};

const deleteLogsIndex = async (index: string) => {
  const esClient = getEsClient();
  const res = await esClient.indices.delete(
    {
      index,
    },
    { ignore: [404] },
  );

  return res;
};

const countEntities = async (name: string) => {
  const esClient = getEsClient();
  const res = await esClient.count({
    index: '.entities.v1.latest*',
    body: {
      query: {
        bool: {
          should: [
            {
              term: {
                'host.domain': `example.${name}.com`,
              },
            },
            {
              term: {
                'user.domain': `example.${name}.com`,
              },
            },
          ],
          minimum_should_match: 1,
        },
      },
    },
  });

  return res.count;
};

const countEntitiesUntil = async (name: string, count: number) => {
  let total = 0;
  console.log('Polling for entities...');
  const progress = new cliProgress.SingleBar(
    {
      format: 'Progress | {value}/{total} Entities',
    },
    cliProgress.Presets.shades_classic,
  );
  progress.start(count, 0);

  while (total < count && !stop) {
    total = await countEntities(name);
    progress.update(total);

    await new Promise((resolve) => setTimeout(resolve, 2000));
  }

  progress.stop();

  if (stop) {
    console.log('Process stopped before reaching the count.');
  }

  return total;
};

const logClusterHealthEvery = (
  name: string,
  interval: number,
): (() => void) => {
  if (config.serverless) {
    console.log('Skipping cluster health on serverless cluster');
    return () => {};
  }

  let stopCalled = false;

  const stopCallback = () => {
    stopCalled = true;
  };

  const logFile = `${LOGS_DIRECTORY}/${name}-${new Date().toISOString()}-cluster-health.log`;

  const stream = fs.createWriteStream(logFile, { flags: 'a' });

  const log = (message: string) => {
    stream.write(`${new Date().toISOString()} - ${message}\n`);
  };

  const logClusterHealth = async () => {
    const esClient = getEsClient();
    const res = await esClient.cluster.health();
    log(JSON.stringify(res));
  };

  const int = setInterval(async () => {
    await logClusterHealth();

    if (stopCalled || stop) {
      clearInterval(int);
      stream.end();
    }
  }, interval);

  return stopCallback;
};

const logTransformStatsEvery = (
  name: string,
  interval: number,
): (() => void) => {
  const TRANSFORM_NAMES = [
    'entities-v1-latest-security_host_default',
    'entities-v1-latest-security_user_default',
  ];

  let stopCalled = false;

  const stopCallback = () => {
    stopCalled = true;
  };

  const logFile = `${LOGS_DIRECTORY}/${name}-${new Date().toISOString()}-transform-stats.log`;

  const stream = fs.createWriteStream(logFile, { flags: 'a' });

  const log = (message: string) => {
    stream.write(`${new Date().toISOString()} - ${message}\n`);
  };

  const logTransformStatsEvery = async () => {
    const esClient = getEsClient();
    for (const transform of TRANSFORM_NAMES) {
      const res = await esClient.transform.getTransformStats({
        transform_id: transform,
      });

      log(`Transform ${transform} stats: ${JSON.stringify(res)}`);
    }
  };

  const int = setInterval(async () => {
    await logTransformStatsEvery();

    if (stopCalled || stop) {
      clearInterval(int);
      stream.end();
    }
  }, interval);

  return stopCallback;
};

export const createPerfDataFile = ({
  entityCount,
  logsPerEntity,
  startIndex,
  name,
}: {
  name: string;
  entityCount: number;
  logsPerEntity: number;
  startIndex: number;
}) => {
  const filePath = getFilePath(name);
  console.log(
    `Creating performance data file ${name}.jsonl at with ${entityCount} entities and ${logsPerEntity} logs per entity. Starting at index ${startIndex}`,
  );

  if (fs.existsSync(filePath)) {
    console.log(`Data file ${name}.json already exists. Deleting...`);
    fs.unlinkSync(filePath);
  }

  console.log(`Generating ${entityCount * logsPerEntity} logs...`);
  const progress = new cliProgress.SingleBar(
    {},
    cliProgress.Presets.shades_classic,
  );

  progress.start(entityCount * logsPerEntity, 0);
  // we could be generating up to 1 million entities, so we need to be careful with memory
  // we will write to the file as we generate the data to avoid running out of memory
  const writeStream = fs.createWriteStream(filePath, { flags: 'a' });

  const generateLogs = async () => {
    for (let i = 0; i < entityCount; i++) {
      // we generate 50/50 host/user entities
      const entityType = i % 2 === 0 ? 'host' : 'user';

      // user-0 host-0 user-1 host-1 user-2 host-2
      const entityIndex = Math.floor(i / 2) + 1;

      for (let j = 0; j < logsPerEntity; j++) {
        // start index for IP/MAC addresses
        // host-0: 0-1, host-1: 2-3, host-2: 4-5
        const valueStartIndex = startIndex + j * FIELD_LENGTH;
        const generatorOpts = {
          entityIndex,
          valueStartIndex: valueStartIndex,
          fieldLength: FIELD_LENGTH,
          idPrefix: name,
        };
        const doc = {
          // @timestamp is generated on ingest
          ...(entityType === 'host'
            ? generateHostFields(generatorOpts)
            : generateUserFields(generatorOpts)),
          message: faker.lorem.sentence(),
          tags: ['entity-store-perf'],
        };

        writeStream.write(JSON.stringify(doc) + '\n');
        progress.increment();
      }

      // Yield to the event loop to prevent blocking
      await new Promise((resolve) => setImmediate(resolve));
    }
    progress.stop();
    console.log(`Data file ${filePath} created`);
  };

  generateLogs().catch((err) => {
    console.error('Error generating logs:', err);
  });
};

const uploadFile = async ({
  filePath,
  index,
  lineCount,
  modifyDoc,
  onComplete,
}: {
  filePath: string;
  index: string;
  lineCount: number;
  modifyDoc?: (doc: Record<string, any>) => Record<string, any>; // eslint-disable-line @typescript-eslint/no-explicit-any
  onComplete?: () => void;
}) => {
  const esClient = getEsClient();
  const stream = fs.createReadStream(filePath);
  const progress = new cliProgress.SingleBar(
    {
      format: '{bar} | {percentage}% | {value}/{total} Documents Uploaded',
    },
    cliProgress.Presets.shades_classic,
  );
  progress.start(lineCount, 0);

  const rl = readline.createInterface({
    input: stream,
    crlfDelay: Infinity,
  });

  const lineGenerator = async function* () {
    for await (const line of rl) {
      yield JSON.parse(line);
    }
  };

  // eslint-disable-next-line @typescript-eslint/no-explicit-any
  await esClient.helpers.bulk<Record<string, any>>({
    datasource: lineGenerator(),
    onDocument: (doc) => {
      if (stop) {
        throw new Error('Stopped');
      }

      doc['@timestamp'] = new Date().toISOString();

      if (modifyDoc) {
        doc = modifyDoc(doc);
      }

      return {
        create: {
          _index: index,
        },
        document: doc,
      };
    },
    flushBytes: 1024 * 1024 * 1,
    flushInterval: 3000,
    onSuccess: () => {
      progress.increment();
    },
    onDrop: (doc) => {
      console.log('Failed to index document:', doc);
      process.exit(1);
    },
  });

  progress.stop();
  if (onComplete) {
    onComplete();
  }
};

const getFileStats = async (filePath: string) => {
  const lineCount = await getFileLineCount(filePath);
  const logsPerEntity = await getLogsPerEntity(filePath);
  const entityCount = lineCount / logsPerEntity;

  return { lineCount, logsPerEntity, entityCount };
};

export const uploadPerfDataFile = async (
  name: string,
  indexOverride?: string,
  deleteEntities?: boolean,
) => {
  const index = indexOverride || `logs-perftest.${name}-default`;

  if (deleteEntities) {
    console.log('Deleting all entities...');
    await deleteAllEntities();
    console.log('All entities deleted');

    console.log('Deleting logs index...');
    await deleteLogsIndex(index);
    console.log('Logs index deleted');
  }
  const filePath = getFilePath(name);

  console.log(
    `Uploading performance data file ${name}.jsonl to index ${index}`,
  );

  if (!fs.existsSync(filePath)) {
    console.log(`Data file ${name}.jsonl does not exist`);
    process.exit(1);
  }

  console.log('initialising entity engines');
  await initEntityEngineForEntityTypes(['host', 'user']);
  console.log('entity engines initialised');

  const { lineCount, logsPerEntity, entityCount } =
    await getFileStats(filePath);
  console.log(
    `Data file ${name}.jsonl has ${lineCount} lines, ${entityCount} entities and ${logsPerEntity} logs per entity`,
  );
  const startTime = Date.now();

  await uploadFile({ filePath, index, lineCount });
  const ingestTook = Date.now() - startTime;
  console.log(
    `Data file ${name}.jsonl uploaded to index ${index} in ${ingestTook}ms`,
  );

  await countEntitiesUntil(name, entityCount);

  const tookTotal = Date.now() - startTime;

  console.log(`Total time: ${tookTotal}ms`);
};

export const uploadPerfDataFileInterval = async (
  name: string,
  intervalMs: number,
  uploadCount: number,
  deleteEntities?: boolean,
  doDeleteEngines?: boolean,
) => {
  // eslint-disable-next-line @typescript-eslint/no-explicit-any
  const addIdPrefix = (prefix: string) => (doc: Record<string, any>) => {
    const isHost = !!doc.host;

    if (isHost) {
      return changeHostName(doc, prefix);
    }

    return changeUserName(doc, prefix);
  };

  const index = `logs-perftest.${name}-default`;
  const filePath = getFilePath(name);

  console.log(
    `Uploading performance data file ${name}.jsonl every ${intervalMs}ms ${uploadCount} times to index ${index}`,
  );

  if (doDeleteEngines) {
    console.log('Deleting all engines...');
    await deleteEngines();
    console.log('All engines deleted');
  }
  if (deleteEntities) {
    console.log('Deleting all entities...');
    await deleteAllEntities();
    console.log('All entities deleted');

    console.log('Deleting logs index...');
    await deleteLogsIndex(index);
    console.log('Logs index deleted');
  }

  if (!fs.existsSync(filePath)) {
    console.log(`Data file ${name}.jsonl does not exist`);
    process.exit(1);
  }

  console.log('initialising entity engines');

  await initEntityEngineForEntityTypes(['host', 'user']);

  console.log('entity engines initialised');

  const { lineCount, logsPerEntity, entityCount } =
    await getFileStats(filePath);

  console.log(
    `Data file ${name}.jsonl has ${lineCount} lines, ${entityCount} entities and ${logsPerEntity} logs per entity`,
  );

  const startTime = Date.now();

  let previousUpload = Promise.resolve();

  const stopHealthLogging = logClusterHealthEvery(name, 5000);
  const stopTransformsLogging = logTransformStatsEvery(name, 5000);

  for (let i = 0; i < uploadCount; i++) {
    if (stop) {
      break;
    }
    let uploadCompleted = false;
    const onComplete = () => {
      uploadCompleted = true;
    };
    const intervalS = intervalMs / 1000;
    console.log(
      `Uploading ${i + 1} of ${uploadCount}, next upload in ${intervalS}s...`,
    );
    previousUpload = previousUpload.then(() =>
      uploadFile({
        onComplete,
        filePath,
        index,
        lineCount,
        modifyDoc: addIdPrefix(i.toString()),
      }),
    );
    let progress: cliProgress.SingleBar | null = null;
    for (let j = 0; j < intervalS; j++) {
      if (stop) {
        break;
      }
      if (uploadCompleted) {
        if (!progress) {
          progress = new cliProgress.SingleBar(
            {
              format: '{bar} | {value}s | waiting {total}s until next upload',
            },
            cliProgress.Presets.shades_classic,
          );

          progress.start(intervalS, j + 1);
        } else {
          progress.update(j + 1);
        }
      }
      await new Promise((resolve) => setTimeout(resolve, 1000));
    }
    progress?.update(intervalS);
    progress?.stop();
  }

  await previousUpload;

  const ingestTook = Date.now() - startTime;
  console.log(
    `Data file ${name}.jsonl uploaded to index ${index} in ${ingestTook}ms`,
  );

  await countEntitiesUntil(name, entityCount * uploadCount);

  const tookTotal = Date.now() - startTime;

  stopHealthLogging();
  stopTransformsLogging();

  console.log(`Total time: ${tookTotal}ms`);
};<|MERGE_RESOLUTION|>--- conflicted
+++ resolved
@@ -8,7 +8,8 @@
   deleteEngines,
 } from '../utils/kibana_api';
 import { get } from 'lodash-es';
-<<<<<<< HEAD
+import { dirname } from 'path';
+import { fileURLToPath } from 'url';
 import { getConfig } from '../get_config';
 const esClient = getEsClient();
 const config = getConfig();
@@ -20,10 +21,6 @@
   sub_type: string;
   address: string;
 }
-=======
-import { dirname } from 'path';
-import { fileURLToPath } from 'url';
->>>>>>> 769602d2
 
 interface HostFields {
   entity: EntityFields;
