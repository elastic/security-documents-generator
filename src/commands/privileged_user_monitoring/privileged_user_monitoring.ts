--- conflicted
+++ resolved
@@ -9,11 +9,6 @@
   OKTA_AUTHENTICATION,
 } from './sample_documents';
 import { TimeWindows } from '../utils/time_windows';
-<<<<<<< HEAD
-import { User } from '../privileged_access_detection_ml/event_generator';
-
-import { makeAdUserDoc, makeDoc } from '../utils/integrations_utils';
-=======
 import { User, UserGenerator } from '../privileged_access_detection_ml/event_generator';
 import {
   assignAssetCriticality,
@@ -26,7 +21,11 @@
   scheduleRiskEngineNow,
   setupPadMlModule,
 } from '../../utils/kibana_api';
-import { createSampleFullSyncEvents, makeDoc } from '../utils/integrations_sync_utils';
+import {
+  createSampleFullSyncEvents,
+  makeAdUserDoc,
+  makeDoc,
+} from '../utils/integrations_sync_utils';
 import {
   ASSET_CRITICALITY,
   AssetCriticality,
@@ -38,7 +37,6 @@
 import { chunk } from 'lodash-es';
 import { initializeSpace } from '../../utils';
 import { getMetadataKQL } from '../../utils/doc_metadata';
->>>>>>> bcfdef4f
 
 //end point logs
 const endpointLogsDataStreamName = 'logs-endpoint.events.process-default';
@@ -49,11 +47,8 @@
 
 // integrations sync user logs
 const oktaLogsUsersDataStreamName = 'logs-entityanalytics_okta.user-default';
-<<<<<<< HEAD
 const adLogsUsersDataStreamName = 'logs-entityanalytics_ad.user-default';
-=======
 const oktaLogsEntityDataStreamName = 'logs-entityanalytics_okta.entity-default';
->>>>>>> bcfdef4f
 
 const getSampleEndpointLogs = (users: User[]) => {
   return faker.helpers.multiple(
@@ -103,7 +98,6 @@
   );
 };
 
-<<<<<<< HEAD
 const getSampleAdUsersLogs = (count: number) => {
   // implement here pls
   const adminCount = Math.round((50 / 100) * count);
@@ -117,18 +111,11 @@
   return docs;
 };
 
-export function getSampleOktaUsersLogs(count: number) {
-  const adminCount = Math.round((50 / 100) * count);
-  const nonAdminCount = Math.max(0, count - adminCount);
-  console.log(
-    `Generating ${adminCount} admin users and ${nonAdminCount} non-admin Okta users (total ${count})`
-=======
 const getSampleOktaUsersLogs = (count: number) => {
   const adminCount = Math.round((50 / 100) * count);
   const nonAdminCount = Math.max(0, count - adminCount);
   console.log(
     `Generating ${adminCount} admin users and ${nonAdminCount} non-admin users (total ${count})`
->>>>>>> bcfdef4f
   );
   const adminDocs = Array.from({ length: adminCount }, () => makeDoc(true));
   const userDocs = Array.from({ length: nonAdminCount }, () => makeDoc(false));
@@ -156,9 +143,6 @@
   );
 };
 
-<<<<<<< HEAD
-export const generatePrivilegedUserMonitoringData = async ({ users }: { users: User[] }) => {
-=======
 const quickEnableRiskEngineAndRule = async (space: string) => {
   try {
     console.log('Enabling risk engine and rule...');
@@ -170,7 +154,6 @@
 };
 
 const generatePrivilegedUserMonitoringData = async ({ users }: { users: User[] }) => {
->>>>>>> bcfdef4f
   try {
     await reinitializeDataStream(endpointLogsDataStreamName, [
       ...getSampleEndpointLogs(users),
@@ -355,6 +338,7 @@
     await generatePrivilegedUserIntegrationsSyncData({
       usersCount: userCount,
     });
+    await generateADPrivilegedUserMonitoringData({ usersCount: userCount });
   }
 
   if (options.includes(PRIVILEGED_USER_MONITORING_OPTIONS.sourceEventData)) {
