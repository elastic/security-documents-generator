import { faker } from '@faker-js/faker';
import { ingestIntoSourceIndex } from '../privileged_access_detection_ml/index_management';
import { getEsClient } from '../utils/indices';
import {
  ACCOUNT_SWITCH_LINUX_SAMPLE_DOCUMENT,
  GRANTED_RIGHTS_LINUX_SAMPLE_DOCUMENT,
  GRANTED_RIGHTS_OKTA_SAMPLE_DOCUMENT,
  GRANTED_RIGHTS_WINDOWS_SAMPLE_DOCUMENT,
  OKTA_AUTHENTICATION,
} from './sample_documents';
import { TimeWindows } from '../utils/time_windows';
import { User } from '../privileged_access_detection_ml/event_generator';
import {
  createRule,
  enablePrivmon,
  enablePrivmonAdvancedSetting,
  enableRiskScore,
} from '../../utils/kibana_api';

import { makeDoc } from '../utils/okta_utils';

const endpointLogsDataStreamName = 'logs-endpoint.events.process-default';
const systemLogsDataStreamName = 'logs-system.security-default';
const oktaLogsDataStreamName = 'logs-okta.system-default';
const oktaLogsUsersDataStreamName = 'logs-entityanalytics_okta.user-default';

const getSampleEndpointLogs = (users: User[]) => {
  return faker.helpers.multiple(
    () => {
      return GRANTED_RIGHTS_LINUX_SAMPLE_DOCUMENT(
        faker.helpers.arrayElement(users).userName,
        TimeWindows.toRandomTimestamp(TimeWindows.last30DayWindow()),
      );
    },
    { count: 100 },
  );
};

const getSampleEndpointAccountSwitchLogs = (users: User[]) => {
  return faker.helpers.multiple(
    () => {
      return ACCOUNT_SWITCH_LINUX_SAMPLE_DOCUMENT(
        faker.helpers.arrayElement(users).userName,
        TimeWindows.toRandomTimestamp(TimeWindows.last30DayWindow()),
      );
    },
    { count: 100 },
  );
};

const getSampleSystemLogs = (users: User[]) => {
  return faker.helpers.multiple(
    () => {
      return GRANTED_RIGHTS_WINDOWS_SAMPLE_DOCUMENT(
        faker.helpers.arrayElement(users).userName,
        TimeWindows.toRandomTimestamp(TimeWindows.last30DayWindow()),
      );
    },
    { count: 100 },
  );
};

const getSampleOktaLogs = (users: User[]) => {
  return faker.helpers.multiple(
    () => {
      return GRANTED_RIGHTS_OKTA_SAMPLE_DOCUMENT(
        faker.helpers.arrayElement(users).userName,
        TimeWindows.toRandomTimestamp(TimeWindows.last30DayWindow()),
      );
    },
    { count: 100 },
  );
};

export function getSampleOktaUsersLogs(count: number) {
  const adminCount = Math.round((50 / 100) * count);
  const nonAdminCount = Math.max(0, count - adminCount);
  console.log(
    `Generating ${adminCount} admin users and ${nonAdminCount} non-admin users (total ${count})`,
  );
  const adminDocs = Array.from({ length: adminCount }, () => makeDoc(true));
  const userDocs = Array.from({ length: nonAdminCount }, () => makeDoc(false));
  const docs = adminDocs.concat(userDocs);
  return docs;
}

const getSampleOktaAuthenticationLogs = (users: User[]) => {
  return faker.helpers.multiple(
    () => {
      return OKTA_AUTHENTICATION(
        faker.helpers.arrayElement(users).userName,
        TimeWindows.toRandomTimestamp(TimeWindows.last30DayWindow()),
      );
    },
    { count: 100 },
  );
};

export const generatePrivilegedUserMonitoringData = async ({
  users,
}: {
  users: User[];
}) => {
  try {
<<<<<<< HEAD
    await enablePrivmonAdvancedSetting();
    await createRule();
    await deleteDataStream(endpointLogsDataStreamName);
    await createDataStream(endpointLogsDataStreamName);
    await ingestIntoSourceIndex(endpointLogsDataStreamName, [
=======
    await reinitializeDataStream(endpointLogsDataStreamName, [
>>>>>>> 4f612a0d
      ...getSampleEndpointLogs(users),
      ...getSampleEndpointAccountSwitchLogs(users),
    ]);

    await reinitializeDataStream(
      systemLogsDataStreamName,
      getSampleSystemLogs(users),
    );

    await reinitializeDataStream(oktaLogsDataStreamName, [
      ...getSampleOktaLogs(users),
      ...getSampleOktaAuthenticationLogs(users),
    ]);

    await enablePrivmon();
    await enableRiskScore();
  } catch (e) {
    console.log(e);
  }
};

/**
 * Generate data for integrations sync only.
 * Currently okta data only.
 */
export const generatePrivilegedUserIntegrationsSyncData = async ({
  usersCount,
}: {
  usersCount: number;
}) => {
  try {
    const sampleDocuments = getSampleOktaUsersLogs(usersCount);
    await reinitializeDataStream(oktaLogsUsersDataStreamName, sampleDocuments);
  } catch (e) {
    console.log(e);
  }
};

const createDataStream = async (indexName: string) => {
  await getEsClient().indices.createDataStream({
    name: indexName,
  });
};

const deleteDataStream = async (indexName: string) => {
  try {
    await getEsClient().indices.deleteDataStream({ name: indexName });
  } catch (e: unknown) {
    const error = e as { meta: { statusCode: number } };

    if (error.meta.statusCode === 404)
      console.log('Resource does not yet exist, and will be created.');
    else throw e;
  }
  // Wait in order to ensure no race conditions after deletion
  await new Promise((r) => setTimeout(r, 1000));
};

const reinitializeDataStream = async (
  indexName: string,
  documents: Array<object>,
) => {
  await deleteDataStream(indexName);
  await createDataStream(indexName);
  await ingestIntoSourceIndex(indexName, documents);
};<|MERGE_RESOLUTION|>--- conflicted
+++ resolved
@@ -102,15 +102,11 @@
   users: User[];
 }) => {
   try {
-<<<<<<< HEAD
     await enablePrivmonAdvancedSetting();
     await createRule();
     await deleteDataStream(endpointLogsDataStreamName);
     await createDataStream(endpointLogsDataStreamName);
-    await ingestIntoSourceIndex(endpointLogsDataStreamName, [
-=======
     await reinitializeDataStream(endpointLogsDataStreamName, [
->>>>>>> 4f612a0d
       ...getSampleEndpointLogs(users),
       ...getSampleEndpointAccountSwitchLogs(users),
     ]);
