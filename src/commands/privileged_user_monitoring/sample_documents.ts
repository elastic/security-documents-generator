--- conflicted
+++ resolved
@@ -1,5 +1,8 @@
-<<<<<<< HEAD
-import { AdSampleUser, OktaSampleUser } from '../utils/integrations_utils';
+import {
+  FullSyncEntityEventDoc,
+  OktaSampleUser,
+  AdSampleUser,
+} from '../utils/integrations_sync_utils';
 import { userNameAsEmail, userNameWhitespaceRemoved } from '../utils/sample_data_helpers';
 
 /**
@@ -32,11 +35,6 @@
   return names.map((name) => getGroupId(name));
 };
 
-=======
-import { FullSyncEntityEventDoc, OktaSampleUser } from '../utils/integrations_sync_utils';
-import { userNameAsEmail, userNameWhitespaceRemoved } from '../utils/sample_data_helpers';
-
->>>>>>> bcfdef4f
 export const GRANTED_RIGHTS_LINUX_SAMPLE_DOCUMENT = (userName: string, timestamp: string) => {
   return {
     agent: {
@@ -605,7 +603,6 @@
   };
 };
 
-<<<<<<< HEAD
 export const AD_USERS_SAMPLE_ADMIN_DOCUMENT = (
   adSampleUser: AdSampleUser,
   timestamp: string,
@@ -695,7 +692,8 @@
       },
     },
   };
-=======
+};
+
 export const OKTA_SAMPLE_ENTITY_DOCUMENTS = (datasetName: string) => {
   // event action should be start or completed
   return [
@@ -720,7 +718,6 @@
       },
     },
   ] satisfies FullSyncEntityEventDoc[];
->>>>>>> bcfdef4f
 };
 
 export const GRANTED_RIGHTS_OKTA_SAMPLE_DOCUMENT = (userName: string, timestamp: string) => {
