--- conflicted
+++ resolved
@@ -1,16 +1,5 @@
-<<<<<<< HEAD
-import { OktaSampleUser } from '../utils/okta_utils';
+import { FullSyncEntityEventDoc, OktaSampleUser } from '../utils/integrations_sync_utils';
 import { userNameAsEmail, userNameWhitespaceRemoved } from '../utils/sample_data_helpers';
-=======
-import {
-  FullSyncEntityEventDoc,
-  OktaSampleUser,
-} from '../utils/integrations_sync_utils';
-import {
-  userNameAsEmail,
-  userNameWhitespaceRemoved,
-} from '../utils/sample_data_helpers';
->>>>>>> 13844482
 
 export const GRANTED_RIGHTS_LINUX_SAMPLE_DOCUMENT = (userName: string, timestamp: string) => {
   return {
@@ -580,9 +569,6 @@
   };
 };
 
-<<<<<<< HEAD
-export const GRANTED_RIGHTS_OKTA_SAMPLE_DOCUMENT = (userName: string, timestamp: string) => {
-=======
 export const OKTA_SAMPLE_ENTITY_DOCUMENTS = (datasetName: string) => {
   // event action should be start or completed
   return [
@@ -609,11 +595,7 @@
   ] satisfies FullSyncEntityEventDoc[];
 };
 
-export const GRANTED_RIGHTS_OKTA_SAMPLE_DOCUMENT = (
-  userName: string,
-  timestamp: string,
-) => {
->>>>>>> 13844482
+export const GRANTED_RIGHTS_OKTA_SAMPLE_DOCUMENT = (userName: string, timestamp: string) => {
   return {
     agent: {
       name: 'test-ea-april-2025',
