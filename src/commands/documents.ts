--- conflicted
+++ resolved
@@ -50,11 +50,7 @@
 }
 
 const alertToBatchOps = (alert: BaseCreateAlertsReturnType, index: string): unknown[] => {
-<<<<<<< HEAD
-  return [{ index: { _index: index, _id: alert['kibana.alert.uuid'] } }, { ...alert }];
-=======
   return [{ create: { _index: index, _id: alert['kibana.alert.uuid'] } }, { ...alert }];
->>>>>>> bcfdef4f
 };
 
 const createDocuments = (
