{
  "name": "security-documents-generator",
  "version": "1.0.0",
  "description": "",
  "main": "index.ts",
  "type": "commonjs",
  "scripts": {
    "test": "echo \"Error: no test specified\" && exit 1",
    "typecheck": "tsc --noEmit",
    "start": "tsx src/index",
    "lint": "eslint",
    "checks": "yarn typecheck && yarn lint"
  },
  "engines": {
    "node": "22.13.1",
    "yarn": "^1.22.19"
  },
  "author": "",
  "license": "ISC",
  "dependencies": {
    "@elastic/elasticsearch": "^8.6.0",
    "@faker-js/faker": "^9.0.0",
    "chalk": "^5.2.0",
    "cli-progress": "^3.12.0",
    "commander": "^13.0.0",
    "conf": "^13.0.0",
    "fp-ts": "^2.16.5",
    "globals": "^15.14.0",
    "inquirer": "^9.2.13",
    "io-ts": "^2.2.21",
    "lodash-es": "^4.17.21",
    "moment": "^2.29.4",
    "node-fetch": "^3.3.1",
    "p-map": "^7.0.2",
    "readline": "^1.3.0",
    "tsx": "^4.7.1",
    "url-join": "^5.0.0",
    "uuid": "^11.0.0"
  },
  "devDependencies": {
    "@types/cli-progress": "3.11.6",
    "@types/inquirer": "9.0.7",
    "@types/uuid": "10.0.0",
    "@typescript-eslint/eslint-plugin": "8.23.0",
    "@typescript-eslint/parser": "8.23.0",
<<<<<<< HEAD
    "@types/lodash-es": "^4.17.12",
    "esbuild": "0.25.0",
=======
    "@types/lodash-es": "4.17.12",
    "esbuild": "0.24.2",
>>>>>>> 2fa94521
    "eslint": "9.19.0",
    "eslint-config-airbnb": "19.0.4",
    "eslint-config-airbnb-typescript": "18.0.0",
    "typescript": "5.7.3"
  }
}<|MERGE_RESOLUTION|>--- conflicted
+++ resolved
@@ -43,13 +43,8 @@
     "@types/uuid": "10.0.0",
     "@typescript-eslint/eslint-plugin": "8.23.0",
     "@typescript-eslint/parser": "8.23.0",
-<<<<<<< HEAD
-    "@types/lodash-es": "^4.17.12",
+    "@types/lodash-es": "4.17.12",
     "esbuild": "0.25.0",
-=======
-    "@types/lodash-es": "4.17.12",
-    "esbuild": "0.24.2",
->>>>>>> 2fa94521
     "eslint": "9.19.0",
     "eslint-config-airbnb": "19.0.4",
     "eslint-config-airbnb-typescript": "18.0.0",
