{
  "name": "security-documents-generator",
  "version": "1.0.0",
  "description": "",
  "main": "index.ts",
  "scripts": {
    "test": "echo \"Error: no test specified\" && exit 1",
    "typecheck": "tsc --noEmit",
    "start": "tsx src/index",
    "lint": "eslint ./src"
  },
  "author": "",
  "license": "ISC",
  "dependencies": {
    "@elastic/elasticsearch": "^8.6.0",
    "@faker-js/faker": "^8.0.0",
    "@types/lodash-es": "^4.17.12",
    "chalk": "^5.2.0",
    "cli-progress": "^3.12.0",
    "commander": "^10.0.0",
    "conf": "^11.0.1",
    "fp-ts": "^2.16.5",
    "inquirer": "^9.2.13",
    "io-ts": "^2.2.21",
    "lodash-es": "^4.17.21",
    "moment": "^2.29.4",
    "node-fetch": "^3.3.1",
    "p-map": "^7.0.2",
    "tsx": "^4.7.1",
    "url-join": "^5.0.0",
    "uuid": "^9.0.1"
  },
  "devDependencies": {
<<<<<<< HEAD
    "@types/cli-progress": "^3.11.5",
    "@types/inquirer": "^9.0.7",
    "@types/uuid": "^9.0.8",
    "@typescript-eslint/eslint-plugin": "^7.7.1",
    "@typescript-eslint/parser": "^7.7.1",
    "esbuild": "^0.20.2",
    "eslint": "<9.0.0",
    "eslint-config-airbnb": "^19.0.4",
    "eslint-config-airbnb-typescript": "^18.0.0",
    "typescript": "^5.7.3"
=======
    "@types/cli-progress": "3.11.5",
    "@types/inquirer": "9.0.7",
    "@types/uuid": "9.0.8",
    "@typescript-eslint/eslint-plugin": "7.7.1",
    "@typescript-eslint/parser": "7.7.1",
    "esbuild": "^0.24.0",
    "eslint": "8.57.0",
    "eslint-config-airbnb": "19.0.4",
    "eslint-config-airbnb-typescript": "18.0.0",
    "typescript": "5.4.5"
>>>>>>> 7acf8401
  }
}<|MERGE_RESOLUTION|>--- conflicted
+++ resolved
@@ -31,18 +31,6 @@
     "uuid": "^9.0.1"
   },
   "devDependencies": {
-<<<<<<< HEAD
-    "@types/cli-progress": "^3.11.5",
-    "@types/inquirer": "^9.0.7",
-    "@types/uuid": "^9.0.8",
-    "@typescript-eslint/eslint-plugin": "^7.7.1",
-    "@typescript-eslint/parser": "^7.7.1",
-    "esbuild": "^0.20.2",
-    "eslint": "<9.0.0",
-    "eslint-config-airbnb": "^19.0.4",
-    "eslint-config-airbnb-typescript": "^18.0.0",
-    "typescript": "^5.7.3"
-=======
     "@types/cli-progress": "3.11.5",
     "@types/inquirer": "9.0.7",
     "@types/uuid": "9.0.8",
@@ -52,7 +40,6 @@
     "eslint": "8.57.0",
     "eslint-config-airbnb": "19.0.4",
     "eslint-config-airbnb-typescript": "18.0.0",
-    "typescript": "5.4.5"
->>>>>>> 7acf8401
+    "typescript": "^5.7.3"
   }
 }