{
  "name": "security-documents-generator",
  "version": "1.0.0",
  "description": "",
  "main": "index.ts",
  "type": "module",
  "scripts": {
    "test": "echo \"Error: no test specified\" && exit 1",
    "typecheck": "tsc --noEmit",
    "start": "tsx src/index",
    "lint": "eslint",
    "format": "prettier --write \"src/**/*.ts\" \"*.json\" \"*.mjs\" \"src/**/*.json\"",
    "checks": "yarn typecheck && yarn lint && yarn prettier --check \"src/**/*.ts\" \"*.json\" \"*.mjs\" \"src/**/*.json\" || { echo \"‼️ run yarn fix to automatically fix issues ‼️\"; exit 1; }",
    "fix": "yarn lint --fix && yarn prettier --write \"src/**/*.ts\" \"*.json\" \"*.mjs\" \"src/**/*.json\""
  },
  "engines": {
    "node": "24.11.1",
    "yarn": "^1.22.22"
  },
  "author": "",
  "license": "ISC",
  "dependencies": {
    "@elastic/elasticsearch": "^9.2.0",
    "@faker-js/faker": "^10.1.0",
    "@inquirer/prompts": "^7.9.0",
    "cli-progress": "^3.12.0",
    "commander": "^14.0.2",
    "form-data": "^4.0.3",
    "fp-ts": "^2.16.5",
    "globals": "^16.5.0",
    "io-ts": "^2.2.21",
    "lodash-es": "^4.17.21",
    "moment": "^2.29.4",
    "node-fetch": "^3.3.1",
    "p-map": "^7.0.2",
    "readline": "^1.3.0",
<<<<<<< HEAD
    "tsx": "^4.20.6",
    "url-join": "^5.0.0",
    "uuid": "^13.0.0"
=======
    "tsx": "^4.7.1",
    "url-join": "^5.0.0"
>>>>>>> f921113b
  },
  "devDependencies": {
    "@types/cli-progress": "3.11.6",
    "@types/lodash-es": "4.17.12",
    "@types/uuid": "11.0.0",
    "@typescript-eslint/eslint-plugin": "8.46.3",
    "@typescript-eslint/parser": "8.46.3",
    "esbuild": "0.25.12",
    "eslint": "9.39.0",
    "eslint-config-prettier": "10.1.8",
    "eslint-plugin-check-file": "3.3.0",
    "eslint-plugin-prettier": "5.5.4",
    "prettier": "3.6.2",
    "typescript": "5.9.3"
  }
}<|MERGE_RESOLUTION|>--- conflicted
+++ resolved
@@ -34,14 +34,9 @@
     "node-fetch": "^3.3.1",
     "p-map": "^7.0.2",
     "readline": "^1.3.0",
-<<<<<<< HEAD
     "tsx": "^4.20.6",
     "url-join": "^5.0.0",
     "uuid": "^13.0.0"
-=======
-    "tsx": "^4.7.1",
-    "url-join": "^5.0.0"
->>>>>>> f921113b
   },
   "devDependencies": {
     "@types/cli-progress": "3.11.6",
