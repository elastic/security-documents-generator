{
  "name": "security-documents-generator",
  "version": "1.0.0",
  "description": "",
  "main": "index.ts",
  "scripts": {
    "test": "echo \"Error: no test specified\" && exit 1",
    "typecheck": "tsc --noEmit",
    "start": "tsx index"
  },
  "author": "",
  "license": "ISC",
  "dependencies": {
    "@elastic/elasticsearch": "^8.6.0",
    "@faker-js/faker": "^8.0.0",
    "@types/lodash-es": "^4.17.12",
    "chalk": "^5.2.0",
    "commander": "^10.0.0",
    "conf": "^11.0.1",
    "fp-ts": "^2.16.5",
    "inquirer": "^9.2.13",
    "io-ts": "^2.2.21",
    "lodash-es": "^4.17.21",
    "moment": "^2.29.4",
    "node-fetch": "^3.3.1",
<<<<<<< HEAD
    "url-join": "^5.0.0",
    "uuidv4": "^6.2.13",
=======
>>>>>>> 417222fc
    "tsx": "^4.7.1"
  },
  "devDependencies": {
    "@types/inquirer": "^9.0.7",
    "esbuild": "^0.20.2",
    "typescript": "^5.3.3"
  }
}<|MERGE_RESOLUTION|>--- conflicted
+++ resolved
@@ -23,12 +23,9 @@
     "lodash-es": "^4.17.21",
     "moment": "^2.29.4",
     "node-fetch": "^3.3.1",
-<<<<<<< HEAD
+    "tsx": "^4.7.1",
     "url-join": "^5.0.0",
-    "uuidv4": "^6.2.13",
-=======
->>>>>>> 417222fc
-    "tsx": "^4.7.1"
+    "uuid": "^9.0.1"
   },
   "devDependencies": {
     "@types/inquirer": "^9.0.7",
