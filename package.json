--- conflicted
+++ resolved
@@ -21,15 +21,12 @@
     "lodash-es": "^4.17.21",
     "moment": "^2.29.4",
     "node-fetch": "^3.3.1",
-<<<<<<< HEAD
     "url-join": "^5.0.0",
-    "uuidv4": "^6.2.13"
-=======
+    "uuidv4": "^6.2.13",
     "tsx": "^4.7.1"
   },
   "devDependencies": {
     "@types/inquirer": "^9.0.7",
     "typescript": "^5.3.3"
->>>>>>> 87784a9f
   }
 }