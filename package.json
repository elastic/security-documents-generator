--- conflicted
+++ resolved
@@ -18,11 +18,7 @@
     "chalk": "^5.2.0",
     "cli-progress": "^3.12.0",
     "commander": "^10.0.0",
-<<<<<<< HEAD
-    "conf": "^11.0.1",
-=======
     "conf": "^13.0.0",
->>>>>>> 83387231
     "fp-ts": "^2.16.5",
     "inquirer": "^9.2.13",
     "io-ts": "^2.2.21",
@@ -30,27 +26,12 @@
     "moment": "^2.29.4",
     "node-fetch": "^3.3.1",
     "p-map": "^7.0.2",
-<<<<<<< HEAD
     "readline": "^1.3.0",
-=======
->>>>>>> 83387231
     "tsx": "^4.7.1",
     "url-join": "^5.0.0",
     "uuid": "^9.0.1"
   },
   "devDependencies": {
-<<<<<<< HEAD
-    "@types/cli-progress": "^3.11.5",
-    "@types/inquirer": "^9.0.7",
-    "@types/uuid": "^9.0.8",
-    "@typescript-eslint/eslint-plugin": "^7.7.1",
-    "@typescript-eslint/parser": "^7.7.1",
-    "esbuild": "^0.20.2",
-    "eslint": "<9.0.0",
-    "eslint-config-airbnb": "^19.0.4",
-    "eslint-config-airbnb-typescript": "^18.0.0",
-    "typescript": "^5.3.3"
-=======
     "@types/cli-progress": "3.11.5",
     "@types/inquirer": "9.0.7",
     "@types/uuid": "^10.0.0",
@@ -61,6 +42,5 @@
     "eslint-config-airbnb": "19.0.4",
     "eslint-config-airbnb-typescript": "18.0.0",
     "typescript": "^5.7.3"
->>>>>>> 83387231
   }
 }