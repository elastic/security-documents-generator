{
  "name": "security-documents-generator",
  "version": "1.0.0",
  "description": "",
  "main": "index.ts",
  "scripts": {
    "test": "echo \"Error: no test specified\" && exit 1",
    "typecheck": "tsc --noEmit",
    "start": "tsx src/index",
    "lint": "eslint ./src"
  },
  "author": "",
  "license": "ISC",
  "dependencies": {
    "@elastic/elasticsearch": "^8.6.0",
    "@faker-js/faker": "^8.0.0",
    "@types/lodash-es": "^4.17.12",
    "chalk": "^5.2.0",
    "cli-progress": "^3.12.0",
    "commander": "^10.0.0",
    "conf": "^13.0.0",
    "fp-ts": "^2.16.5",
    "inquirer": "^9.2.13",
    "io-ts": "^2.2.21",
    "lodash-es": "^4.17.21",
    "moment": "^2.29.4",
    "node-fetch": "^3.3.1",
    "p-map": "^7.0.2",
    "tsx": "^4.7.1",
    "url-join": "^5.0.0",
    "uuid": "^9.0.1"
  },
  "devDependencies": {
    "@types/cli-progress": "3.11.6",
    "@types/inquirer": "9.0.7",
    "@types/uuid": "10.0.0",
    "@typescript-eslint/eslint-plugin": "7.18.0",
    "@typescript-eslint/parser": "7.18.0",
<<<<<<< HEAD
    "esbuild": "0.24.0",
    "eslint": "8.57.1",
=======
    "esbuild": "0.24.2",
    "eslint": "8.57.0",
>>>>>>> fd6d80ce
    "eslint-config-airbnb": "19.0.4",
    "eslint-config-airbnb-typescript": "18.0.0",
    "typescript": "5.7.3"
  }
}<|MERGE_RESOLUTION|>--- conflicted
+++ resolved
@@ -36,13 +36,8 @@
     "@types/uuid": "10.0.0",
     "@typescript-eslint/eslint-plugin": "7.18.0",
     "@typescript-eslint/parser": "7.18.0",
-<<<<<<< HEAD
-    "esbuild": "0.24.0",
+    "esbuild": "0.24.2",
     "eslint": "8.57.1",
-=======
-    "esbuild": "0.24.2",
-    "eslint": "8.57.0",
->>>>>>> fd6d80ce
     "eslint-config-airbnb": "19.0.4",
     "eslint-config-airbnb-typescript": "18.0.0",
     "typescript": "5.7.3"
