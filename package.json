--- conflicted
+++ resolved
@@ -41,15 +41,9 @@
     "@types/cli-progress": "3.11.6",
     "@types/lodash-es": "4.17.12",
     "@types/uuid": "11.0.0",
-<<<<<<< HEAD
-    "@typescript-eslint/eslint-plugin": "8.46.0",
-    "@typescript-eslint/parser": "8.46.0",
-    "esbuild": "0.27.0",
-=======
     "@typescript-eslint/eslint-plugin": "8.46.3",
     "@typescript-eslint/parser": "8.46.3",
-    "esbuild": "0.25.12",
->>>>>>> f921113b
+    "esbuild": "0.27.0",
     "eslint": "9.39.0",
     "eslint-config-prettier": "10.1.8",
     "eslint-plugin-check-file": "3.3.0",
